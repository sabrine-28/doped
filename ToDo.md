# Stuff to add

## Chemical potential

- Use `mp-get` scripts to split competing phases into metals and nonmetals (diff `ismear`), make vaspup2.0 compliant folder structure for kpoints convergence and also the relaxation input files (i.e. for each material you get `input`or `kpoint_convergence` and `relax` folders with PBE/PBEsol input files in convergence and correct hybrid in relax)
- Generate 'molecules in a box' rather than Materials Project solid forms for O2, H2, I2, Br2 etc. gas competing phases + water
- Function to generate `vasp_std` chemical potential relaxation files, given input converged k-points (`make_converged_kpts`, `vasp_std_chempot_relax`, `vasp_ncl_chempot`).
- Note about cost of `vasp_ncl` chemical potential calculations for metals, use `ISMEAR = -5`, possibly `NKRED` etc. (make a function to generate `vasp_ncl` calculation files with `ISMEAR = -5`, with option to set different kpoints) - if `ISMEAR = 0` - converged kpoints still prohibitively large, use vasp_converge_files again to check for quicker convergence with ISMEAR = -5.
- Use `NKRED = 2` for `vasp_ncl` chempot calcs, if even kpoints and over 4. Often can't use `NKRED` with `vasp_std`, because we don't know beforehand the kpts in the IBZ (because symmetry on for `vasp_std` chempot calcs)(same goes for `EVENONLY = True`).
- Add `defects_std_to_ncl.sh` bash script to auto-generate symmetrised `KPOINTS` for SOC `vasp_ncl` run from `vasp_std` IBZKPT, and copy `vasp_std/CONTCAR` to `vasp_ncl/POSCAR`, copy `CHGCAR`, `POTCAR` over etc. (Make note about symmetrised k-points required for accurate SOC bandstructures, VASP wizardry with Chris, but not an issue for ground state energies).
- Add `chempot_std_to_ncl.sh` bash script to auto-generate non-symmetrised `KPOINTS` for SOC `vasp_ncl` run (note on editing `module load vasp` command), and copy `vasp_std/CONTCAR` to `vasp_ncl/POSCAR`, copy `CHGCAR`, `POTCAR` over etc.
- Use `UserChemPotAnalyzer` to parse chemical potential calculations
- Note about SOC for chemical potential calculations (Lany says: to ‘a good approximation’, the SOC contributions to total energy can be separated into purely atomic contributions, Lany, Stevanovic and Zunger show in their [FERE paper](https://doi.org/10.1103/PhysRevB.85.115104) that the SOC effects on total energy cancel out for chemical potential calculations) - But only for easy systems - better to do consistently
- Publication ready chemical potential diagram plotting tool

## Defect calculations set up

- Check against updated PyCDT to see if any big, useful changes since we copied code.
- `rattle` function and notes about finding stable ground state structures (what about the bond distortion method for finding polarons?)
- Note about `ISPIN = 1` for even no. of electrons defect species, **if you're sure there's no magnetic ordering!**
- `NKRED` pre-relaxing on defect structures (see jspark Slack discussion)
- Create defects in/near the centre of the supercell (rather than near the origin), for easier visualisation (get all the possible sites, get the one that has coordinates closest to (0.5, 0.5, 0.5))
- Option _not to set_ certain `INCAR` tags (like HFSCREEN and LORBIT, cause their default "None" doesn't really correspond to a certain value; could add a `remove_incar_tags` arg and then `pop` them out of the incar dict?)
- create a SMTG_defects_input_set for different functionals (PBE0, HSE0, PBE) and maybe just use `DictSet` base class rather than one of the pre-existing classes to make the vasp input files.
- Streamline vasp_input functions (prepare_vasp_defect_inputs and prepare_vasp_defect_dict should all be done in one, remove hard-coded tags from the functions)
- Print Wyckoff position of proposed interstitial sites (and optional output of Wyckoff sites which are neither atomic nor Voronoi sites)
- Better charge state predictor? At least print determined oxidation state ranges, and warning that you're gonna use
these to predict defect charge states (so people can see if something off etc.); could use the csv dandy sent on defects slack and set an arbitrary cutoff for oxidation states that can occur in known materials
- Multiprocessing ability for interstitial generation. Perhaps symmetry reduction methods, where you first reduce the initial structure via symmetry to the primitive cell, then do interstitial generation, then convert to interstitials in initial supercell structure.
- Ideally figure out automation of polaron finding
- Add function to post-process and remove closely-located interstitials for structures with large voids (from SMTG #software Slack (Yong-Seok): "If your structure has large space for interstitials and it predicts lots of atoms closely positioned to each other (& take longer time to predict), you can increase min_dist  (default is 0.5) in remove_collisions function in [python path]/python3.9/site-packages/pymatgen/analysis/defects/utils.py"), and add note to example notebooks about this.

## Post-processing / analysis / plotting

- Change `get_stdrd_metadata` to a semi-hidden method and call in `SingleDefectParser.from_paths()` to avoid extra/redundant function calls by user.
- `aide` labelling of defect species in formation energy plots.
- Build in `emphasis` option to `formation_energy_plot`, label 0 as VBM and CBM on x-axis
- Note that if you edit the entries in a DefectPhaseDiagram after creating it, you need to `dpd.find_stable_charges()` to update the transition level map etc.
- `transition_levels_table()`
- Change formation energy plotting and tabulation to DefectPhaseDiagram methods rather than standalone functions.
- Fix `(ax=ax)` optional parameter behaviour in `formation_energy_plot` (where `f, ax = plt.subplots` run previously).
- Add warning for bandfilling correction based off energy range of the CBM/VBM occupation? (In addition to num_hole and num_electron)
<<<<<<< HEAD
- Functions for generating input files, parsing (with GKFO correction) and plotting the results (i.e. configuration coordinate diagrams) of optical calculations.
- Functionality to generate chemical potential limit plots from parsed chempot calculations (phase diagram objects), as in Adam Jackson's `plot-cplap-ternary` (3D) and Sungyhun's `cplapy` (4D). – See `Cs2SnTiI6` notebooks for template code for this.
- Figure out a neat way of plotting phase diagrams for quaternary and quinary systems.
- Option for degeneracy-weighted ('reduced') formation energy diagrams, similar to reduced energies in SOD. See Slack discussion and CdTe pyscfermi notebooks.

## Housekeeping

- Modularity - could have defect_creation (what is now vasp input+pycdt), defect_analysis, chempot and a separate plotting module?
- Create GGA practice workflow, for people to learn how to work with doped and defect calculations
- Add `dope_stuff` examples and documentation.
- Add tests
- Clean the example jupyter notebooks and docstrings
- Ready to be used in conjunction with `atomate`, `AiiDA`, `CarrierCapture`.
- PR to pymatgen: Update check_final_relaxed_structure_delocalized(self, defect_entry) in pymatgen/analysis/defects/defect_compatibility.py to allow defects which move more than 0.01 Angstrom from initial_defect_structure (allow up to 1 Angstrom?).
- PR to pymatgen: Update entry.parameters["kumagai_meta"] = (dict(self.metadata)) to entry.parameters["kumagai_meta"].update(dict(self.metadata)) in KumagaiCorrection.get_correction() in pymatgen/analysis/defects/corrections.py so pymatgen doesn't remove the other relevant kumagai_meta (kumagai_electrostatic etc.) when we run KumagaiCorrection.get_correction(defect_entry) (via finite_size_charge_correction.get_correction_kumagai(defect_entry...)).
=======
- Multiprocessing ability for interstitial generation. Perhaps symmetry reduction methods, where you first reduce the initial structure via symmetry to the primitive cell, then do interstitial generation, then convert to interstitials in initial supercell structure.
- Functions for generating input files, parsing (with GKFO correction) and plotting the results (i.e. configuration coordinate diagrams) of optical calculations. Integrate with Joe's `config-coord-plots`? (also see `CarrierCapture` functionalities)
- Ready to be used in conjunction with `atomate`, `AiiDA`, `CarrierCapture`.
- Brouwer diagrams
- See Ben Morgan's `py-sc-fermi`
- Function(s) for exporting defect energies and corrections as Pandas DataFrame / HDF5 / json / yaml / csv etc for readily-accessible, easy-to-use reproducibility
-
>>>>>>> fcefba13
<|MERGE_RESOLUTION|>--- conflicted
+++ resolved
@@ -29,6 +29,8 @@
 - Multiprocessing ability for interstitial generation. Perhaps symmetry reduction methods, where you first reduce the initial structure via symmetry to the primitive cell, then do interstitial generation, then convert to interstitials in initial supercell structure.
 - Ideally figure out automation of polaron finding
 - Add function to post-process and remove closely-located interstitials for structures with large voids (from SMTG #software Slack (Yong-Seok): "If your structure has large space for interstitials and it predicts lots of atoms closely positioned to each other (& take longer time to predict), you can increase min_dist  (default is 0.5) in remove_collisions function in [python path]/python3.9/site-packages/pymatgen/analysis/defects/utils.py"), and add note to example notebooks about this.
+- Multiprocessing ability for interstitial generation. Perhaps symmetry reduction methods, where you first reduce the initial structure via symmetry to the primitive cell, then do interstitial generation, then convert to interstitials in initial supercell structure.
+- Functions for generating input files, parsing (with GKFO correction) and plotting the results (i.e. configuration coordinate diagrams) of optical calculations. Integrate with Joe's `config-coord-plots`? (also see `CarrierCapture` functionalities)
 
 ## Post-processing / analysis / plotting
 
@@ -40,11 +42,13 @@
 - Change formation energy plotting and tabulation to DefectPhaseDiagram methods rather than standalone functions.
 - Fix `(ax=ax)` optional parameter behaviour in `formation_energy_plot` (where `f, ax = plt.subplots` run previously).
 - Add warning for bandfilling correction based off energy range of the CBM/VBM occupation? (In addition to num_hole and num_electron)
-<<<<<<< HEAD
 - Functions for generating input files, parsing (with GKFO correction) and plotting the results (i.e. configuration coordinate diagrams) of optical calculations.
 - Functionality to generate chemical potential limit plots from parsed chempot calculations (phase diagram objects), as in Adam Jackson's `plot-cplap-ternary` (3D) and Sungyhun's `cplapy` (4D). – See `Cs2SnTiI6` notebooks for template code for this.
 - Figure out a neat way of plotting phase diagrams for quaternary and quinary systems.
 - Option for degeneracy-weighted ('reduced') formation energy diagrams, similar to reduced energies in SOD. See Slack discussion and CdTe pyscfermi notebooks.
+- Brouwer diagrams
+- Function(s) for exporting defect energies and corrections as Pandas DataFrame / HDF5 / json / yaml / csv etc for readily-accessible, easy-to-use reproducibility
+- Functions to output data and python objects to plug and play with `py-sc-fermi`, `AiiDA`, `CarrierCapture`.
 
 ## Housekeeping
 
@@ -55,13 +59,4 @@
 - Clean the example jupyter notebooks and docstrings
 - Ready to be used in conjunction with `atomate`, `AiiDA`, `CarrierCapture`.
 - PR to pymatgen: Update check_final_relaxed_structure_delocalized(self, defect_entry) in pymatgen/analysis/defects/defect_compatibility.py to allow defects which move more than 0.01 Angstrom from initial_defect_structure (allow up to 1 Angstrom?).
-- PR to pymatgen: Update entry.parameters["kumagai_meta"] = (dict(self.metadata)) to entry.parameters["kumagai_meta"].update(dict(self.metadata)) in KumagaiCorrection.get_correction() in pymatgen/analysis/defects/corrections.py so pymatgen doesn't remove the other relevant kumagai_meta (kumagai_electrostatic etc.) when we run KumagaiCorrection.get_correction(defect_entry) (via finite_size_charge_correction.get_correction_kumagai(defect_entry...)).
-=======
-- Multiprocessing ability for interstitial generation. Perhaps symmetry reduction methods, where you first reduce the initial structure via symmetry to the primitive cell, then do interstitial generation, then convert to interstitials in initial supercell structure.
-- Functions for generating input files, parsing (with GKFO correction) and plotting the results (i.e. configuration coordinate diagrams) of optical calculations. Integrate with Joe's `config-coord-plots`? (also see `CarrierCapture` functionalities)
-- Ready to be used in conjunction with `atomate`, `AiiDA`, `CarrierCapture`.
-- Brouwer diagrams
-- See Ben Morgan's `py-sc-fermi`
-- Function(s) for exporting defect energies and corrections as Pandas DataFrame / HDF5 / json / yaml / csv etc for readily-accessible, easy-to-use reproducibility
--
->>>>>>> fcefba13
+- PR to pymatgen: Update entry.parameters["kumagai_meta"] = (dict(self.metadata)) to entry.parameters["kumagai_meta"].update(dict(self.metadata)) in KumagaiCorrection.get_correction() in pymatgen/analysis/defects/corrections.py so pymatgen doesn't remove the other relevant kumagai_meta (kumagai_electrostatic etc.) when we run KumagaiCorrection.get_correction(defect_entry) (via finite_size_charge_correction.get_correction_kumagai(defect_entry...)).